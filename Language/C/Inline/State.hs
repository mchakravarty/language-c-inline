{-# LANGUAGE TemplateHaskell, QuasiQuotes #-}

-- |
-- Module      : Language.C.Inline.State
-- Copyright   : [2013] Manuel M T Chakravarty
-- License     : BSD3
--
-- Maintainer  : Manuel M T Chakravarty <chak@cse.unsw.edu.au>
-- Stability   : experimental
-- Portability : non-portable (GHC extensions)
--
-- This module manages the state accumulated during the compilation of one module.

module Language.C.Inline.State (
  -- * Abstract application state
  State,
<<<<<<< HEAD
  initialiseState,
  
  -- ** State query and update operations
  setForeignTable, stashHeader, stashMarshaller, stashObjC_h, stashObjC_m, stashHS, 
=======

  -- * State query and update operations
  setForeignTable, stashHeader, stashMarshaller, stashObjC_h, stashObjC_m, stashHS,
>>>>>>> d9cbdf81
  extendJumpTable,
  getForeignTable, getForeignLabels, getHeaders, getMarshallers, lookupMarshaller, getHoistedObjC, getHoistedHS
) where

  -- common libraries
import Control.Applicative
import Data.IORef
import Language.Haskell.TH        as TH
import System.IO.Unsafe                 (unsafePerformIO)

  -- quasi-quotation libraries
import Language.C.Quote           as QC


type CustomMarshaller = ( TH.Type         -- Haskell type
                        , TH.Type         -- Haskell-side class type
                        , QC.Type         -- C type
                        , TH.Name         -- Haskell->C marshaller function
                        , TH.Name)        -- C->Haskell marshaller function

data State
  = State
    { foreignTable  :: Q TH.Exp            -- table of foreign labels
    , foreignLabels :: [Name]              -- list of foreign imported names to populate 'foreignTable'
    , headers       :: [String]            -- imported Objective-C headers
    , marshallers   :: [CustomMarshaller]  -- User defined marshallers
    , hoistedObjC_h :: [QC.Definition]     -- Objective-C that goes into the .h
    , hoistedObjC_m :: [QC.Definition]     -- Objective-C that goes into the .m
    , hoistedHS     :: [TH.Dec]            -- Haskell that goes at the end of the module
    }

state :: IORef State
{-# NOINLINE state #-}
<<<<<<< HEAD
state = unsafePerformIO $ 
          newIORef initialState

initialState :: State
initialState 
  = State
    { foreignTable  = error "Language.C.Inline.State: internal error: 'foreignTable' undefined"
    , foreignLabels = []
    , headers       = []
    , marshallers   = []
    , hoistedObjC_h = []
    , hoistedObjC_m = []
    , hoistedHS     = []
    }
    
initialiseState :: Q ()
initialiseState = modifyState (const initialState)
=======
state = unsafePerformIO $
          newIORef $
            State
            { foreignTable  = error "Language.C.Inline.State: internal error: 'foreignTable' undefined"
            , foreignLabels = []
            , headers       = []
            , marshallers   = []
            , hoistedObjC_h = []
            , hoistedObjC_m = []
            , hoistedHS     = []
            }
>>>>>>> d9cbdf81

readState :: (State -> a) -> Q a
readState reader = runIO $ reader <$> readIORef state

modifyState :: (State -> State) -> Q ()
modifyState modify = runIO $ modifyIORef state modify
  -- atomic???

setForeignTable :: Q TH.Exp -> Q ()
setForeignTable e = modifyState (\s -> s {foreignTable = e})

stashHeader :: String -> Q ()
stashHeader header = modifyState (\s -> s {headers = header : headers s})

stashMarshaller :: CustomMarshaller -> Q ()
stashMarshaller marshaller = modifyState (\s -> s {marshallers = marshaller : marshallers s})

stashObjC_h :: [QC.Definition] -> Q ()
stashObjC_h defs = modifyState (\s -> s {hoistedObjC_h = hoistedObjC_h s ++ defs})

stashObjC_m :: [QC.Definition] -> Q ()
stashObjC_m defs = modifyState (\s -> s {hoistedObjC_m = hoistedObjC_m s ++ defs})

stashHS :: [TH.DecQ] -> Q ()
stashHS decQs
  = do
    { decs <- sequence decQs
    ; modifyState (\s -> s {hoistedHS = hoistedHS s ++ decs})
    }

extendJumpTable :: Name -> Q Int
extendJumpTable foreignName
  = do
    { modifyState (\s -> s {foreignLabels = foreignLabels s ++ [foreignName]})   -- FIXME: *urgh*
    ; length <$> readState foreignLabels
    }

getForeignTable :: Q (Q TH.Exp)
getForeignTable = readState foreignTable

getForeignLabels :: Q [Name]
getForeignLabels = readState foreignLabels

getHeaders :: Q [String]
getHeaders = reverse <$> readState headers

getMarshallers :: Q [CustomMarshaller]
getMarshallers = readState marshallers

lookupMarshaller :: TH.Type -> Q (Maybe CustomMarshaller)
lookupMarshaller ty
  = do
    { mshs <- getMarshallers
    ; case filter (\(hsTy, _, _, _, _) -> hsTy == ty) mshs of
        []           -> return Nothing
        marshaller:_ -> return $ Just marshaller
    }


getHoistedObjC :: Q ([QC.Definition], [QC.Definition])
getHoistedObjC = (,) <$> readState hoistedObjC_h <*> readState hoistedObjC_m

getHoistedHS :: Q [TH.Dec]
getHoistedHS = readState hoistedHS<|MERGE_RESOLUTION|>--- conflicted
+++ resolved
@@ -14,16 +14,10 @@
 module Language.C.Inline.State (
   -- * Abstract application state
   State,
-<<<<<<< HEAD
   initialiseState,
   
   -- ** State query and update operations
   setForeignTable, stashHeader, stashMarshaller, stashObjC_h, stashObjC_m, stashHS, 
-=======
-
-  -- * State query and update operations
-  setForeignTable, stashHeader, stashMarshaller, stashObjC_h, stashObjC_m, stashHS,
->>>>>>> d9cbdf81
   extendJumpTable,
   getForeignTable, getForeignLabels, getHeaders, getMarshallers, lookupMarshaller, getHoistedObjC, getHoistedHS
 ) where
@@ -57,7 +51,6 @@
 
 state :: IORef State
 {-# NOINLINE state #-}
-<<<<<<< HEAD
 state = unsafePerformIO $ 
           newIORef initialState
 
@@ -75,19 +68,6 @@
     
 initialiseState :: Q ()
 initialiseState = modifyState (const initialState)
-=======
-state = unsafePerformIO $
-          newIORef $
-            State
-            { foreignTable  = error "Language.C.Inline.State: internal error: 'foreignTable' undefined"
-            , foreignLabels = []
-            , headers       = []
-            , marshallers   = []
-            , hoistedObjC_h = []
-            , hoistedObjC_m = []
-            , hoistedHS     = []
-            }
->>>>>>> d9cbdf81
 
 readState :: (State -> a) -> Q a
 readState reader = runIO $ reader <$> readIORef state
