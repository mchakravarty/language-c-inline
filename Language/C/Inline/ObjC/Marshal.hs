{-# LANGUAGE PatternGuards, TemplateHaskell, QuasiQuotes #-}

-- |
-- Module      : Language.C.Inline.ObjC.Marshal
-- Copyright   : [2013] Manuel M T Chakravarty
-- License     : BSD3
--
-- Maintainer  : Manuel M T Chakravarty <chak@cse.unsw.edu.au>
-- Stability   : experimental
-- Portability : non-portable (GHC extensions)
--
-- Objective-C-specific marshalling functions.
--
-- FIXME: Some of the code can go into a module for general marshalling, as only some of it is ObjC-specific.

module Language.C.Inline.ObjC.Marshal (
  -- * Determine corresponding foreign types of Haskell types
  haskellTypeToCType,

  -- * Marshaller types
  HaskellMarshaller, CMarshaller,

  -- * Compute bridging types and marshallers
  generateHaskellToCMarshaller, generateCToHaskellMarshaller
) where

  -- common libraries
import Data.Map                   as Map
import Data.Word
import Foreign.C                  as C
import Foreign.Marshal            as C
import Foreign.Ptr                as C
import Foreign.ForeignPtr         as C
import Foreign.StablePtr          as C
import Language.Haskell.TH        as TH

  -- quasi-quotation libraries
import Language.C.Quote           as QC
import Language.C.Quote.ObjC      as QC

  -- friends
import Language.C.Inline.Error
import Language.C.Inline.State
import Language.C.Inline.TH


-- Determine foreign types
-- -----------------------

-- |Determine the C type that we map a given Haskell type to.
--
haskellTypeToCType :: QC.Extensions -> TH.Type -> Q (Maybe QC.Type)
haskellTypeToCType lang (ForallT _tvs _ctxt ty)                -- ignore quantifiers and contexts
  = haskellTypeToCType lang ty
haskellTypeToCType lang ty
  = do
    { maybe_marshaller <- lookupMarshaller ty
    ; case maybe_marshaller of
        Just (_, _, cTy, _, _) -> return $ Just cTy            -- use a custom marshaller if one is available for this type
        Nothing                -> haskellTypeToCType' lang ty  -- otherwise, continue below...
    }
  where
    haskellTypeToCType' lang' (ListT `AppT` (ConT ch))        -- marshal '[Char]' as 'String'
      | ch == ''Char
      = haskellTypeNameToCType lang' ''String
    haskellTypeToCType' lang' ty'@(ConT maybeC `AppT` argTy)     -- encode a 'Maybe' around a pointer type in the pointer
      | maybeC == ''Maybe
      = do
        { cargTy <- haskellTypeToCType lang argTy
        ; if fmap isCPtrType cargTy == Just True
          then
            return cargTy
          else
            unknownType lang' ty'
        }
<<<<<<< HEAD
    haskellTypeToCType' lang ty@(ConT ptrC `AppT` argTy)       -- pass vanilla pointers through (as per FFI spec)
      | ptrC == ''Ptr
      = return $ Just [cty| void* |]
      | ptrC == ''FunPtr
      = return $ Just [cty| void*(void) |]
      | ptrC == ''StablePtr
      = return $ Just [cty| void*(void) |]
    haskellTypeToCType' lang (ConT tc)                         -- nullary type constructors are delegated
      = haskellTypeNameToCType lang tc
    haskellTypeToCType' lang ty@(VarT tv)                      -- can't marshal an unknown type
      = unknownType lang ty
    haskellTypeToCType' lang ty@(UnboxedTupleT _)              -- there is nothing like unboxed tuples in C
      = unknownType lang ty
    haskellTypeToCType' _lang ty                               -- everything else is marshalled as a stable pointer
=======
    haskellTypeToCType' lang' (ConT tc)                         -- nullary type constructors are delegated
      = haskellTypeNameToCType lang' tc
    haskellTypeToCType' lang' ty'@(VarT _)                      -- can't marshal an unknown type
      = unknownType lang' ty'
    haskellTypeToCType' lang' ty'@(UnboxedTupleT _)              -- there is nothing like unboxed tuples in C
      = unknownType lang' ty'
    haskellTypeToCType' _lang _ty                               -- everything else is marshalled as a stable pointer
>>>>>>> d9cbdf81
      = return $ Just [cty| typename HsStablePtr |]

    unknownType lang' ty'
      = do
        { reportErrorWithLang lang' $ "don't know a foreign type suitable for Haskell type '" ++ TH.pprint ty' ++ "'"
        ; return Nothing
        }

-- |Determine the C type that we map a given Haskell type constructor to — i.e., we map all Haskell types
-- whose outermost constructor is the given type constructor to the returned C type.
--
-- All types representing boxed values that are not explicitly mapped to a specific C type, are mapped to
-- stable pointers.
--
haskellTypeNameToCType :: QC.Extensions -> TH.Name -> Q (Maybe QC.Type)
haskellTypeNameToCType ext tyname
  = case Map.lookup tyname (haskellToCTypeMap ext) of
      Just c -> return $ Just c
      Nothing  -> do
        { info <- reify tyname
        ; case info of
            PrimTyConI _ _ True -> unknownUnboxedType
            _                   -> return $ Just [cty| typename HsStablePtr |]
        }
  where
    unknownUnboxedType = do
                         { reportErrorWithLang ext $
                             "don't know a foreign type suitable for the unboxed Haskell type '" ++ show tyname ++ "'"
                         ; return Nothing
                         }

haskellToCTypeMap :: QC.Extensions -> Map TH.Name QC.Type
haskellToCTypeMap ObjC
  = Map.fromList
    [ (''CChar,   [cty| char |])
    , (''CSChar,  [cty| signed char |])
    , (''CUChar,  [cty| unsigned char |])
    , (''CShort,  [cty| short |])
    , (''CUShort, [cty| unsigned short |])
    , (''Int,     [cty| typename NSInteger |])
    , (''CInt,    [cty| int |])
    , (''Word,    [cty| typename NSUInteger |])
    , (''CUInt,   [cty| unsigned int |])
    , (''CLong,   [cty| long |])
    , (''CULong,  [cty| unsigned long |])
    , (''CLLong,  [cty| long long |])
    , (''CULLong, [cty| unsigned long long |])
    --
    , (''Float,   [cty| float |])
    , (''CFloat,  [cty| float |])
    , (''Double,  [cty| double |])
    , (''CDouble, [cty| double |])
    --
    , (''Bool,    [cty| typename BOOL |])
    , (''String,  [cty| typename NSString * |])
    , (''(),      [cty| void |])
    ]
haskellToCTypeMap _lang
  = Map.empty

-- Check whether the given C type is an overt pointer.
--
isCPtrType :: QC.Type -> Bool
isCPtrType (Type _ (Ptr {}) _)           = True
isCPtrType (Type _ (BlockPtr {}) _)      = True
isCPtrType (Type _ (Array {}) _)         = True
isCPtrType ty
  | ty == [cty| typename HsStablePtr |]  = True
  | otherwise                            = False


-- Determine marshallers and their bridging types
-- ----------------------------------------------

-- |Constructs Haskell code to marshal a value (used to marshal arguments and results).
--
-- * The first argument is the code referring to the value to be marshalled.
-- * The second argument is the continuation that gets the marshalled value as an argument.
--
type HaskellMarshaller = TH.ExpQ -> TH.ExpQ -> TH.ExpQ

-- |Constructs C code to marshal an argument (used to marshal arguments and results).
--
-- * The argument is the identifier of the value to be marshalled.
-- * The result of the generated expression is the marshalled value.
--
type CMarshaller = TH.Name -> QC.Exp

-- |Generate the type-specific marshalling code for Haskell to C land marshalling for a Haskell-C type pair.
--
-- The result has the following components:
--
-- * Haskell type after Haskell-side marshalling.
-- * C type before C-side marshalling.
-- * Generator for the Haskell-side marshalling code.
-- * Generator for the C-side marshalling code.
--
generateHaskellToCMarshaller :: TH.Type -> QC.Type -> Q (TH.TypeQ, QC.Type, HaskellMarshaller, CMarshaller)
generateHaskellToCMarshaller hsTy cTy@(Type (DeclSpec _ _ (Tnamed (Id name _) _ _) _) (Ptr _ (DeclRoot _) _) _)
  | Just name == maybeHeadName                         -- wrapped ForeignPtr mapped to an Objective-C class
  = return ( ptrOfForeignPtrWrapper hsTy
           , cTy
           , \val cont -> [| C.withForeignPtr ($(unwrapForeignPtrWrapper hsTy) $val) $cont |]
           , \argName -> [cexp| $id:(show argName) |]
           )
  | otherwise
  = do
    { maybe_marshaller <- lookupMarshaller hsTy
    ; case maybe_marshaller of
        Just (_, classTy, cTy', haskellToC, _cToHaskell)
          | cTy' == cTy                                -- custom marshaller mapping to an Objective-C class
          -> return ( ptrOfForeignPtrWrapper classTy
                    , cTy
                    , \val cont -> [| do
                                      { nsClass <- $(varE haskellToC) $val
                                      ; C.withForeignPtr ($(unwrapForeignPtrWrapper classTy) nsClass) $cont
                                      } |]
                    , \argName -> [cexp| $id:(show argName) |]
                    )
        Nothing                                        -- other => continue below
          -> generateHaskellToCMarshaller' hsTy cTy
    }
  where
    maybeHeadName = fmap nameBase $ headTyConName hsTy
generateHaskellToCMarshaller hsTy cTy = generateHaskellToCMarshaller' hsTy cTy

generateHaskellToCMarshaller' :: TH.Type -> QC.Type -> Q (TH.TypeQ, QC.Type, HaskellMarshaller, CMarshaller)
generateHaskellToCMarshaller' hsTy@(ConT mbe `AppT` argTy) cTy
  | mbe == ''Maybe && isCPtrType cTy
  = do
    { (argTy', cTy', hsMarsh, cMarsh) <- generateHaskellToCMarshaller argTy cTy
    ; ty <- argTy'
    ; resolve ty argTy' cTy' hsMarsh cMarsh
    }
  where
    resolve ty argTy' cTy' hsMarsh cMarsh
      = case ty of
          ConT ptr `AppT` _
            | ptr == ''C.Ptr       -> return ( argTy'
                                             , cTy'
                                             , \val cont -> [| case $val of
                                                                 Nothing   -> $cont C.nullPtr
                                                                 Just val' -> $(hsMarsh [|val'|] cont) |]
                                             , cMarsh
                                             )
            | ptr == ''C.StablePtr -> return ( argTy'
                                             , cTy'
                                             , \val cont -> [| case $val of
                                                                 Nothing   -> $cont (C.castPtrToStablePtr C.nullPtr)
                                                                 Just val' -> $(hsMarsh [|val'|] cont) |]
                                                                 -- NB: the above cast works for GHC, but is in the grey area
                                                                 --     of the FFI spec
                                             , cMarsh
                                             )
          ConT con
            -> do
               { info <- reify con
               ; case info of
                   TyConI (TySynD _name [] tysyn) -> resolve tysyn argTy' cTy' hsMarsh cMarsh
                                                       -- chase type synonyms (only nullary ones at the moment)
                   _ -> missingErr
               }
          _ -> missingErr
    missingErr = reportErrorAndFail ObjC $
                   "missing 'Maybe' marshalling for '" ++ prettyQC cTy ++ "' to '" ++ TH.pprint hsTy ++ "'"
generateHaskellToCMarshaller' hsTy@(ConT ptrC `AppT` argTy) cTy
  | ptrC == ''Ptr || ptrC == ''FunPtr || ptrC == ''StablePtr
  = return ( return hsTy
           , cTy
           , \val cont -> [| $cont $val |]
           , \argName -> [cexp| $id:(show argName) |]
           )
generateHaskellToCMarshaller' hsTy cTy
  | Just hsMarshalTy <- Map.lookup cTy cIntegralMap    -- checking whether it is an integral type
  = return ( hsMarshalTy
           , cTy
           , \val cont -> [| $cont (fromIntegral $val) |]
           , \argName -> [cexp| $id:(show argName) |]
           )
  | Just hsMarshalTy <- Map.lookup cTy cFloatingMap    -- checking whether it is a floating type
  = return ( hsMarshalTy
           , cTy
           , \val cont -> [| $cont (realToFrac $val) |]
           , \argName -> [cexp| $id:(show argName) |]
           )
  | cTy == [cty| typename BOOL |]
  = return ( [t| C.CSChar |]
           , cTy
           , \val cont -> [| $cont (C.fromBool $val) |]
           , \argName -> [cexp| ($id:(show argName)) |]
           )
  | cTy == [cty| typename NSString * |]
  = return ( [t| C.CString |]
           , [cty| char * |]
           , \val cont -> [| C.withCString $val $cont |]
           , \argName -> [cexp| ($id:(show argName)) ? [NSString stringWithUTF8String: $id:(show argName)] : nil |]
           )
  | cTy == [cty| typename HsStablePtr |]
  = return ( [t| C.StablePtr $(return hsTy) |]
           , cTy
           , \val cont -> [| do { C.newStablePtr $val >>= $cont } |]
           , \argName -> [cexp| $id:(show argName) |]
           )
  | otherwise
  = reportErrorAndFail ObjC $ "cannot marshal '" ++ TH.pprint hsTy ++ "' to '" ++ prettyQC cTy ++ "'"

-- |Generate the type-specific marshalling code for Haskell to C land marshalling for a C-Haskell type pair.
--
-- The result has the following components:
--
-- * Haskell type after Haskell-side marshalling.
-- * C type before C-side marshalling.
-- * Generator for the Haskell-side marshalling code.
-- * Generator for the C-side marshalling code.
--
generateCToHaskellMarshaller :: TH.Type -> QC.Type -> Q (TH.TypeQ, QC.Type, HaskellMarshaller, CMarshaller)
generateCToHaskellMarshaller hsTy cTy@(Type (DeclSpec _ _ (Tnamed (Id name _) _ _) _) (Ptr _ (DeclRoot _) _) _)
  | Just name == maybeHeadName                         -- ForeignPtr mapped to an Objective-C class
  = return ( ptrOfForeignPtrWrapper hsTy
           , cTy
           , \val cont -> do { let datacon = foreignWrapperDatacon hsTy
                             ; [| do { fptr <- newForeignPtr_ $val; $cont ($datacon fptr) } |]
                             }
           , \argName -> [cexp| $id:(show argName) |]
           )
  | otherwise
  = do
    { maybe_marshaller <- lookupMarshaller hsTy
    ; case maybe_marshaller of
        Just (_, classTy, cTy', _haskellToC, cToHaskell)
          | cTy' == cTy                                -- custom marshaller mapping to an Objective-C class
          -> return ( ptrOfForeignPtrWrapper classTy
                    , cTy
                    , \val cont -> do { let datacon = foreignWrapperDatacon classTy
                                      ; [| do
                                           { fptr <- newForeignPtr_ $val
                                           ; hsVal <- $(varE cToHaskell) ($datacon fptr)
                                           ; $cont hsVal
                                           } |]
                                      }
                    , \argName -> [cexp| $id:(show argName) |]
                    )
        Nothing                                        -- other => continue below
          -> generateCToHaskellMarshaller' hsTy cTy
    }
  where
    maybeHeadName = fmap nameBase $ headTyConName hsTy
generateCToHaskellMarshaller hsTy cTy = generateCToHaskellMarshaller' hsTy cTy

generateCToHaskellMarshaller' :: TH.Type -> QC.Type -> Q (TH.TypeQ, QC.Type, HaskellMarshaller, CMarshaller)
generateCToHaskellMarshaller' hsTy@(ConT mbe `AppT` argTy) cTy
  | mbe == ''Maybe && isCPtrType cTy
  = do
    { (argTy', cTy', hsMarsh, cMarsh) <- generateCToHaskellMarshaller argTy cTy
    ; ty <- argTy'
    ; resolve ty argTy' cTy' hsMarsh cMarsh
    }
  where
    resolve ty argTy' cTy' hsMarsh cMarsh
      = case ty of
          ConT ptr `AppT` _
            | ptr == ''C.Ptr       -> return ( argTy'
                                             , cTy'
                                             , \val cont -> [| if $val == C.nullPtr
                                                               then $cont Nothing
                                                               else $(hsMarsh val [| $cont . Just |]) |]
                                             , cMarsh
                                             )
            | ptr == ''C.StablePtr -> return ( argTy'
                                             , cTy'
                                             , \val cont -> [| if (C.castStablePtrToPtr $val) == C.nullPtr
                                                               then $cont Nothing
                                                               else $(hsMarsh val [| $cont . Just |]) |]
                                                                 -- NB: the above cast works for GHC, but is in the grey area
                                                                 --     of the FFI spec
                                             , cMarsh
                                             )
          ConT con
            -> do
               { info <- reify con
               ; case info of
                   TyConI (TySynD _name [] tysyn) -> resolve tysyn argTy' cTy' hsMarsh cMarsh
                                                       -- chase type synonyms (only nullary ones at the moment)
                   _ -> missingErr
               }
          _ -> missingErr
    missingErr = reportErrorAndFail ObjC $
                   "missing 'Maybe' marshalling for '" ++ prettyQC cTy ++ "' to '" ++ TH.pprint hsTy ++ "'"
generateCToHaskellMarshaller' hsTy@(ConT ptrC `AppT` argTy) cTy
  | ptrC == ''Ptr || ptrC == ''FunPtr || ptrC == ''StablePtr
  = return ( return hsTy
           , cTy
           , \val cont -> [| $cont $val |]
           , \argName -> [cexp| $id:(show argName) |]
           )
generateCToHaskellMarshaller' hsTy cTy
  | Just hsMarshalTy <- Map.lookup cTy cIntegralMap    -- checking whether it is an integral type
  = return ( hsMarshalTy
           , cTy
           , \val cont -> [| $cont (fromIntegral $val) |]
           , \argName -> [cexp| $id:(show argName) |]
           )
  | Just hsMarshalTy <- Map.lookup cTy cFloatingMap    -- checking whether it is a floating type
  = return ( hsMarshalTy
           , cTy
           , \val cont -> [| $cont (realToFrac $val) |]
           , \argName -> [cexp| $id:(show argName) |]
           )
  | cTy == [cty| typename BOOL |]
  = return ( [t| C.CSChar |]
           , cTy
           , \val cont -> [| $cont (C.toBool $val) |]
           , \argName -> [cexp| $id:(show argName) |]
           )
  | cTy == [cty| typename NSString * |]
  = return ( [t| C.CString |]
           , [cty| char * |]
           , \val cont -> [| do { str <- C.peekCString $val; C.free $val; $cont str } |]
           , \argName ->
               let arg = show argName
               in
               [cexp|
                 ( $id:arg )
                 ? ({ typename NSUInteger maxLen = [$id:arg maximumLengthOfBytesUsingEncoding:NSUTF8StringEncoding] + 1;
                     char *buffer = malloc (maxLen);
                     if (![$id:arg getCString:buffer maxLength:maxLen encoding:NSUTF8StringEncoding])
                       *buffer = '\0';
                     buffer;
                   })
                 : nil
               |]
           )
  | cTy == [cty| typename HsStablePtr |]
  = return ( [t| C.StablePtr $(return hsTy) |]
           , cTy
           , \val cont -> [| do { C.deRefStablePtr $val >>= $cont } |]
           , \argName -> [cexp| $id:(show argName) |]
           )
  | cTy == [cty| void |]
  = return ( [t| () |]
           , [cty| void |]
           , \val cont -> [| $cont $val |]
           , \argName -> [cexp| $id:(show argName) |]
           )
  | otherwise
  = reportErrorAndFail ObjC $ "cannot marshall '" ++ prettyQC cTy ++ "' to '" ++ TH.pprint hsTy ++ "'"

cIntegralMap :: Map QC.Type TypeQ
cIntegralMap = Map.fromList
               [ ([cty| char |],                [t| C.CChar |])
               , ([cty| signed char |],         [t| C.CChar |])
               , ([cty| unsigned char |],       [t| C.CUChar |])
               , ([cty| short |],               [t| C.CShort |])
               , ([cty| unsigned short |],      [t| C.CUShort |])
               , ([cty| int |],                 [t| C.CInt |])
               , ([cty| unsigned int |],        [t| C.CUInt |])
               , ([cty| long |],                [t| C.CLong |])
               , ([cty| unsigned long |],       [t| C.CULong |])
               , ([cty| long long |],           [t| C.CLLong |])
               , ([cty| unsigned long long |],  [t| C.CULLong |])
               , ([cty| typename NSInteger |],  [t| Int |])
               , ([cty| typename NSUInteger |], [t| Word |])
               ]

cFloatingMap :: Map QC.Type TypeQ
cFloatingMap = Map.fromList
               [ ([cty| float |] , [t| C.CFloat |])
               , ([cty| double |], [t| C.CDouble |])
               ]<|MERGE_RESOLUTION|>--- conflicted
+++ resolved
@@ -73,7 +73,6 @@
           else
             unknownType lang' ty'
         }
-<<<<<<< HEAD
     haskellTypeToCType' lang ty@(ConT ptrC `AppT` argTy)       -- pass vanilla pointers through (as per FFI spec)
       | ptrC == ''Ptr
       = return $ Just [cty| void* |]
@@ -88,15 +87,6 @@
     haskellTypeToCType' lang ty@(UnboxedTupleT _)              -- there is nothing like unboxed tuples in C
       = unknownType lang ty
     haskellTypeToCType' _lang ty                               -- everything else is marshalled as a stable pointer
-=======
-    haskellTypeToCType' lang' (ConT tc)                         -- nullary type constructors are delegated
-      = haskellTypeNameToCType lang' tc
-    haskellTypeToCType' lang' ty'@(VarT _)                      -- can't marshal an unknown type
-      = unknownType lang' ty'
-    haskellTypeToCType' lang' ty'@(UnboxedTupleT _)              -- there is nothing like unboxed tuples in C
-      = unknownType lang' ty'
-    haskellTypeToCType' _lang _ty                               -- everything else is marshalled as a stable pointer
->>>>>>> d9cbdf81
       = return $ Just [cty| typename HsStablePtr |]
 
     unknownType lang' ty'
