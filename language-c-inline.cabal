Name:                   language-c-inline
<<<<<<< HEAD
Version:                0.7.9.1
=======
Version:                0.8.0.0
>>>>>>> d9cbdf81
Cabal-version:          >= 1.9.2
Tested-with:            GHC == 7.6.3, GHC == 7.8.3
Build-type:             Simple

Synopsis:               Inline C & Objective-C code in Haskell for language interoperability
Description:            This library provides inline C & Objective-C code using GHC's support for
                        quasi-quotation. In particular, it enables the use of foreign libraries
                        without a dedicated bridge or binding. Here is a tiny example:
                        .
                        > nslog :: String -> IO ()
                        > nslog msg = $(objc ['msg :> ''String] (void [cexp| NSLog(@"Here is a message from Haskell: %@", msg) |]))
                        .
                        For more information, see <https://github.com/mchakravarty/language-c-inline/wiki>.
                        .
                        Known bugs: <https://github.com/mchakravarty/language-c-inline/issues>
                        .
<<<<<<< HEAD
                        * New in 0.7.9: C wrapper names include the filename to disambiguate linker symbols.
                        .
                        * New in 0.7.8: (1) Record marshalling; (2) foreign pointer-class marshalling; (3) custom type
                        marshallers; (4) marshall raw pointer types. Generated _objc.m files now always include "HsFFI.h"
                        (as the tool can generate type names declared in that header). Marshals 'Bool' as 'BOOL'. Marshal 'Int'
                        and 'Word' to 'NSInteger' and 'NSUInteger', respectively.
=======
                        * New in 0.8.0: Support for ISO C, courtesy Erik de Castro Lopo <erikd@mega-nerd.com>
                        .
                        * New in 0.7.6: (1) Record marshalling; (2) foreign pointer-class marshalling; (3) custom type
                        marshallers. Generated _objc.m files now always include "HsFFI.h" (as the tool can generate type names
                        declared in that header). Marshals 'Bool' as 'BOOL'. Marshal 'Int' and 'Word' to 'NSInteger' and
                        'NSUInteger', respectively.
>>>>>>> d9cbdf81
                        .
                        * New in 0.6.0: Introduction of explicit marshalling hints (for more flexibility and support of
                        GHC 7.8's untyped Template Haskell quotations)
                        .
                        * New in 0.5.0: Marshalling of numeric types
                        .
                        * New in 0.4.0: Maybe types are marshalled as pointers that may be nil & bug fixes.
                        .
                        * New in 0.3.0: Boxed Haskell types without a dedicated type mapping are marshalled using stable
                        pointers.
                        .
                        * New in 0.2.0: Support for multiple free variables in one inline expression as well
                        as for inline code returning 'void'.
                        .
                        * New in 0.1.0: We are just getting started! This is just a ROUGH AND
                        HIGHLY EXPERIMENTAL PROTOTYPE.
License:                BSD3
License-file:           LICENSE
Author:                 Manuel M T Chakravarty
Maintainer:             Manuel M T Chakravarty <chak@justtesting.org>
Homepage:               https://github.com/mchakravarty/language-c-inline/
Bug-reports:            https://github.com/mchakravarty/language-c-inline/issues

Category:               Language, Foreign
Stability:              Experimental

Extra-source-files:     README.md
                        tests/objc/app/App.hs
                        tests/objc/app/AppDelegate.hs
                        tests/objc/app/Interpreter.hs
                        tests/objc/app/Main.hs
                        tests/objc/app/Makefile
                        tests/objc/app/Readme.md
                        tests/objc/app/HSApp.app/Contents/Info.plist
                        tests/objc/app/HSApp.app/Contents/MacOS/.gitkeep
                        tests/objc/app/HSApp.app/Contents/Resources/en.lproj/Credits.rtf
                        tests/objc/app/HSApp.app/Contents/Resources/en.lproj/InfoPlist.strings
                        tests/objc/app/HSApp.app/Contents/Resources/en.lproj/MainMenu.nib
                        tests/objc/concept/Makefile
                        tests/objc/minimal/Makefile
                        tests/objc/minimal/Main.hs
                        tests/objc/record/Makefile
                        tests/objc/record/Main.hs
                        tests/objc/record/Particle.hs

Source-repository head
  Type:                 git
  Location:             git://github.com/mchakravarty/language-c-inline.git

Flag ManualTests
  Description:         Enables tests that require manual intervention.
  Default:             False

Library
  Build-depends:        array,
                        base              >= 4.0 && < 5,
                        containers        >= 0.4,
                        filepath          >= 1.2,
                        language-c-quote  >= 0.8 && < 0.9,
                        mainland-pretty   >= 0.2.5,
                        template-haskell

  Ghc-Options:          -O2 -Wall -fwarn-tabs -fno-warn-incomplete-patterns

  Exposed-modules:      Language.C.Inline.C
                        Language.C.Inline.ObjC

  Other-modules:        Language.C.Inline.Error
                        Language.C.Inline.Hint
                        Language.C.Inline.State
                        Language.C.Inline.TH
                        Language.C.Inline.C.Hint
                        Language.C.Inline.C.Marshal
                        Language.C.Inline.ObjC.Hint
                        Language.C.Inline.ObjC.Marshal

  Extensions:           TemplateHaskell, QuasiQuotes

-- Doesn't work!!! Use the Makefile in the tests/ instead. (How can we get cabal to compile & link the generated ObjC files?)
Test-Suite concept
  if flag(ManualTests)
     Buildable:         True
  else
     Buildable:         False

  Build-depends:        base              >= 4.0 && < 5,
                        language-c-quote,
                        language-c-inline

  Frameworks:           Foundation

  Type:                 exitcode-stdio-1.0

  Hs-source-dirs:       tests/objc/concept

  Main-is:              MainInlineObjC.hs

  Other-modules:        TestInlineObjC<|MERGE_RESOLUTION|>--- conflicted
+++ resolved
@@ -1,9 +1,5 @@
 Name:                   language-c-inline
-<<<<<<< HEAD
-Version:                0.7.9.1
-=======
 Version:                0.8.0.0
->>>>>>> d9cbdf81
 Cabal-version:          >= 1.9.2
 Tested-with:            GHC == 7.6.3, GHC == 7.8.3
 Build-type:             Simple
@@ -20,21 +16,14 @@
                         .
                         Known bugs: <https://github.com/mchakravarty/language-c-inline/issues>
                         .
-<<<<<<< HEAD
+                        * New in 0.8.0: Support for ISO C, courtesy Erik de Castro Lopo <erikd@mega-nerd.com>
+                        .
                         * New in 0.7.9: C wrapper names include the filename to disambiguate linker symbols.
-                        .
-                        * New in 0.7.8: (1) Record marshalling; (2) foreign pointer-class marshalling; (3) custom type
-                        marshallers; (4) marshall raw pointer types. Generated _objc.m files now always include "HsFFI.h"
-                        (as the tool can generate type names declared in that header). Marshals 'Bool' as 'BOOL'. Marshal 'Int'
-                        and 'Word' to 'NSInteger' and 'NSUInteger', respectively.
-=======
-                        * New in 0.8.0: Support for ISO C, courtesy Erik de Castro Lopo <erikd@mega-nerd.com>
                         .
                         * New in 0.7.6: (1) Record marshalling; (2) foreign pointer-class marshalling; (3) custom type
                         marshallers. Generated _objc.m files now always include "HsFFI.h" (as the tool can generate type names
                         declared in that header). Marshals 'Bool' as 'BOOL'. Marshal 'Int' and 'Word' to 'NSInteger' and
                         'NSUInteger', respectively.
->>>>>>> d9cbdf81
                         .
                         * New in 0.6.0: Introduction of explicit marshalling hints (for more flexibility and support of
                         GHC 7.8's untyped Template Haskell quotations)
